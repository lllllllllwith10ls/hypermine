mod input_queue;
mod sim;

use std::{
    net::UdpSocket,
    sync::Arc,
    time::{Duration, Instant},
};

use anyhow::{Context, Error, Result};
use futures::{select, StreamExt, TryStreamExt};
use hecs::Entity;
use slotmap::DenseSlotMap;
use tokio::sync::mpsc;
use tokio_stream::wrappers::{IntervalStream, ReceiverStream};
use tracing::{debug, error, error_span, info, trace};

use common::{codec, proto, SimConfig};
use input_queue::InputQueue;
use sim::Sim;

pub struct NetParams {
    pub certificate_chain: Vec<rustls::Certificate>,
    pub private_key: rustls::PrivateKey,
    pub socket: UdpSocket,
}

#[tokio::main]
pub async fn run(net: NetParams, sim: SimConfig) -> Result<()> {
    let server_config =
        quinn::ServerConfig::with_single_cert(net.certificate_chain, net.private_key)
            .context("parsing certificate")?;
    let (endpoint, incoming) = quinn::Endpoint::new(
        quinn::EndpointConfig::default(),
        Some(server_config),
        net.socket,
    )?;
    info!(address = %endpoint.local_addr().unwrap(), "listening");

    let server = Server::new(sim);
    server.run(incoming).await;
    Ok(())
}

struct Server {
    cfg: Arc<SimConfig>,
    sim: Sim,
    clients: DenseSlotMap<ClientId, Client>,
}

impl Server {
    fn new(params: SimConfig) -> Self {
        let cfg = Arc::new(params);
        Self {
            sim: Sim::new(cfg.clone()),
            cfg,
            clients: DenseSlotMap::default(),
        }
    }

    async fn run(mut self, incoming: quinn::Incoming) {
        let mut ticks = IntervalStream::new(tokio::time::interval(
            Duration::from_secs(1) / self.cfg.rate as u32,
        ))
        .fuse();
        let mut incoming = incoming
            .inspect(|x| trace!(address = %x.remote_address(), "connection incoming"))
            .buffer_unordered(16);
        let (client_events_send, client_events) = mpsc::channel(128);
        let mut client_events = ReceiverStream::new(client_events).fuse();
        loop {
            select! {
<<<<<<< HEAD
                _ = ticks.next() => self.on_step(),
                conn = incoming.select_next_some() => {self.on_connect(conn, client_events_send.clone()); }
=======
                _ = ticks.next() => { self.on_step(); },
                conn = incoming.select_next_some() => { self.on_connect(conn, client_events_send.clone()); }
>>>>>>> 5ba603ca
                e = client_events.select_next_some() => { self.on_client_event(e.0, e.1); }
            }
        }
    }

    fn on_step(&mut self) {
        let now = Instant::now();
        // Apply queued inputs
        for (id, client) in &mut self.clients {
            if let Some(ref handles) = client.handles {
                if let Some(cmd) = client.inputs.pop(now, self.cfg.input_queue_size) {
                    client.latest_input_processed = cmd.generation;
                    if let Err(e) = self.sim.command(handles.character, cmd) {
                        error!(client = ?id, "couldn't process command: {}", e);
                    }
                }
            }
        }

        // Step the simulation
        let (spawns, delta) = self.sim.step();
        let spawns = Arc::new(spawns);
        let mut overran = Vec::new();
        for (client_id, client) in &mut self.clients {
            if let Some(ref mut handles) = client.handles {
                let mut delta = delta.clone();
                delta.latest_input = client.latest_input_processed;
                let r1 = handles.unordered.try_send(delta);
                let r2 = if !spawns.spawns.is_empty()
                    || !spawns.despawns.is_empty()
                    || !spawns.nodes.is_empty()
                {
                    handles.ordered.try_send(spawns.clone())
                } else {
                    Ok(())
                };
                use mpsc::error::TrySendError::Full;
                match (r1, r2) {
                    (Err(Full(_)), _) | (_, Err(Full(_))) => {
                        overran.push(client_id);
                    }
                    _ => {}
                }
            }
        }
        for client_id in overran {
            error!("dropping slow client {:?}", client_id.0);
            self.clients[client_id]
                .conn
                .close(1u32.into(), b"client reading too slowly");
            self.cleanup_client(client_id);
        }
    }

    fn on_client_event(&mut self, client_id: ClientId, event: ClientEvent) {
        let span = error_span!("client", id = ?client_id.0);
        let _guard = span.enter();
        let client = &mut self.clients[client_id];
        match event {
            ClientEvent::Hello(hello) => {
                assert!(client.handles.is_none());
                let snapshot = Arc::new(self.sim.snapshot());
                let (id, entity) = self.sim.spawn_character(hello);
                let (ordered_send, ordered_recv) = mpsc::channel(32);
                ordered_send.try_send(snapshot).unwrap();
                let (unordered_send, unordered_recv) = mpsc::channel(32);
                client.handles = Some(ClientHandles {
                    character: entity,
                    ordered: ordered_send,
                    unordered: unordered_send,
                });
                let connection = client.conn.clone();
                let server_hello = proto::ServerHello {
                    character: id,
                    rate: self.cfg.rate,
                    chunk_size: self.cfg.chunk_size,
                    meters_to_absolute: self.cfg.meters_to_absolute,
                    movement_speed: self.cfg.movement_speed,
                    gravity_intensity: self.cfg.gravity_intensity,
                    drag_factor: self.cfg.drag_factor,
                    gravity_method: self.cfg.gravity_method,
                };
                tokio::spawn(async move {
                    // Errors will be handled by recv task
                    let _ =
                        drive_send(connection, server_hello, unordered_recv, ordered_recv).await;
                });
            }
            ClientEvent::Lost(e) => {
                error!("lost: {:#}", e);
                client.conn.close(0u32.into(), b"");
                self.cleanup_client(client_id);
            }
            ClientEvent::Command(cmd) => {
                if cmd.generation.wrapping_sub(client.latest_input_received) < u16::max_value() / 2
                {
                    client.latest_input_received = cmd.generation;
                    client.inputs.push(cmd, Instant::now());
                } else {
                    debug!("dropping obsolete command");
                }
            }
        }
    }

    fn cleanup_client(&mut self, client: ClientId) {
        if let Some(ref x) = self.clients[client].handles {
            self.sim.destroy(x.character);
        }
        self.clients.remove(client);
    }

    fn on_connect(
        &mut self,
        conn: Result<quinn::NewConnection, quinn::ConnectionError>,
        mut send: mpsc::Sender<(ClientId, ClientEvent)>,
    ) {
        let quinn::NewConnection {
            connection,
            uni_streams,
            ..
        } = match conn {
            Ok(x) => x,
            Err(e) => {
                error!("incoming connection failed: {}", e);
                return;
            }
        };
        let id = self.clients.insert(Client::new(connection.clone()));
        info!(id = ?id.0, address = %connection.remote_address(), "connection established");
        tokio::spawn(async move {
            if let Err(e) = drive_recv(id, uni_streams, &mut send).await {
                let _ = send.send((id, ClientEvent::Lost(e))).await;
            }
        });
    }
}

const MAX_CLIENT_MSG_SIZE: usize = 1 << 16;

async fn drive_recv(
    id: ClientId,
    mut streams: quinn::IncomingUniStreams,
    send: &mut mpsc::Sender<(ClientId, ClientEvent)>,
) -> Result<()> {
    let hello = match streams.next().await {
        None => return Ok(()),
        Some(stream) => {
            codec::recv_whole::<proto::ClientHello>(MAX_CLIENT_MSG_SIZE, stream?).await?
        }
    };
    let _ = send.send((id, ClientEvent::Hello(hello))).await;

    let mut cmds = streams
        .map(|stream| async {
            codec::recv_whole::<proto::Command>(MAX_CLIENT_MSG_SIZE, stream?).await
        })
        .buffer_unordered(16); // Allow a modest amount of out-of-order completion
    while let Some(msg) = cmds.try_next().await? {
        let _ = send.send((id, ClientEvent::Command(msg))).await;
    }
    Ok(())
}

async fn drive_send(
    conn: quinn::Connection,
    hello: proto::ServerHello,
    unordered: mpsc::Receiver<Unordered>,
    ordered: mpsc::Receiver<Ordered>,
) -> Result<()> {
    let mut stream = conn.open_uni().await?;
    codec::send(&mut stream, &hello).await?;

    tokio::spawn(async move {
        // Errors will be handled by recv task
        let _ = drive_send_unordered(conn.clone(), unordered).await;
    });

    let mut ordered = ReceiverStream::new(ordered);
    while let Some(msg) = ordered.next().await {
        codec::send(&mut stream, &msg).await?;
    }

    Ok(())
}

async fn drive_send_unordered(
    conn: quinn::Connection,
    msgs: mpsc::Receiver<Unordered>,
) -> Result<()> {
    let mut msgs = ReceiverStream::new(msgs);
    while let Some(msg) = msgs.next().await {
        let stream = conn.open_uni().await?;
        codec::send_whole(stream, &msg).await?;
    }
    Ok(())
}

slotmap::new_key_type! {
    struct ClientId;
}

struct Client {
    conn: quinn::Connection,
    /// Filled in after receiving ClientHello
    handles: Option<ClientHandles>,
    latest_input_received: u16,
    latest_input_processed: u16,
    inputs: InputQueue,
}

impl Client {
    fn new(conn: quinn::Connection) -> Self {
        Self {
            conn,
            handles: None,
            latest_input_received: 0,
            latest_input_processed: 0,
            inputs: InputQueue::new(),
        }
    }
}

struct ClientHandles {
    character: Entity,
    ordered: mpsc::Sender<Ordered>,
    unordered: mpsc::Sender<Unordered>,
}

enum ClientEvent {
    Hello(proto::ClientHello),
    Command(proto::Command),
    Lost(Error),
}

type Unordered = proto::StateDelta;

type Ordered = Arc<proto::Spawns>;<|MERGE_RESOLUTION|>--- conflicted
+++ resolved
@@ -70,13 +70,8 @@
         let mut client_events = ReceiverStream::new(client_events).fuse();
         loop {
             select! {
-<<<<<<< HEAD
-                _ = ticks.next() => self.on_step(),
-                conn = incoming.select_next_some() => {self.on_connect(conn, client_events_send.clone()); }
-=======
                 _ = ticks.next() => { self.on_step(); },
                 conn = incoming.select_next_some() => { self.on_connect(conn, client_events_send.clone()); }
->>>>>>> 5ba603ca
                 e = client_events.select_next_some() => { self.on_client_event(e.0, e.1); }
             }
         }
